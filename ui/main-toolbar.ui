--- conflicted
+++ resolved
@@ -316,11 +316,6 @@
                 <property name="receives_default">False</property>
                 <property name="action_name">win.trash-conv</property>
                 <property name="always_show_image">True</property>
-<<<<<<< HEAD
-                <property name="action_name">win.trash-conv</property>
-                <property name="always_show_image">True</property>
-=======
->>>>>>> 02376443
                 <child>
                   <object class="GtkImage" id="trash_delete_image">
                     <property name="can_focus">False</property>
