--- conflicted
+++ resolved
@@ -11,13 +11,8 @@
 "Project-Id-Version: geary master\n"
 "Report-Msgid-Bugs-To: https://bugzilla.gnome.org/enter_bug.cgi?"
 "product=geary&keywords=I18N+L10N&component=internationalization\n"
-<<<<<<< HEAD
-"POT-Creation-Date: 2017-10-02 14:41+0000\n"
-"PO-Revision-Date: 2017-10-04 17:26+0700\n"
-=======
 "POT-Creation-Date: 2017-11-19 07:35+0000\n"
 "PO-Revision-Date: 2017-11-30 13:06+0700\n"
->>>>>>> 4cb9f2fb
 "Last-Translator: Kukuh Syafaat <syafaatkukuh@gmail.com>\n"
 "Language-Team: Indonesian (http://www.transifex.com/projects/p/geary/"
 "language/id/)\n"
@@ -26,31 +21,6 @@
 "Content-Type: text/plain; charset=UTF-8\n"
 "Content-Transfer-Encoding: 8bit\n"
 "Plural-Forms: nplurals=1; plural=0;\n"
-<<<<<<< HEAD
-"X-Generator: Poedit 2.0.3\n"
-
-#. Translators: The application name
-#: ../desktop/org.gnome.Geary.appdata.xml.in.h:2
-#: ../desktop/org.gnome.Geary.desktop.in.h:1
-#: ../desktop/geary-autostart.desktop.in.h:1
-msgid "Geary"
-msgstr "Geary"
-
-#. Translators: The development team's name
-#: ../desktop/org.gnome.Geary.appdata.xml.in.h:4
-msgid "Geary Development Team"
-msgstr "Tim Pengembang Geary"
-
-#. Translators: The application's summary / tagline
-#: ../desktop/org.gnome.Geary.appdata.xml.in.h:6
-#: ../desktop/org.gnome.Geary.desktop.in.h:4
-#: ../desktop/geary-autostart.desktop.in.h:4
-#: ../src/client/application/geary-application.vala:21
-msgid "Send and receive email"
-msgstr "Kirim dan terima surel"
-
-#: ../desktop/org.gnome.Geary.appdata.xml.in.h:7
-=======
 "X-Generator: Poedit 2.0.4\n"
 
 #: desktop/geary-attach.contract.desktop.in:3
@@ -101,7 +71,6 @@
 msgstr "Tim Pengembang Geary"
 
 #: desktop/org.gnome.Geary.appdata.xml.in:17
->>>>>>> 4cb9f2fb
 msgid ""
 "Geary is an email application built around conversations, for the GNOME 3 "
 "desktop. It allows you to read, find and send email with a straightforward, "
@@ -111,11 +80,7 @@
 "desktop GNOME 3. Memungkinkan Anda membaca, mencari, dan mengirim surel "
 "dengan antar muka yang modern, mudah."
 
-<<<<<<< HEAD
-#: ../desktop/org.gnome.Geary.appdata.xml.in.h:8
-=======
 #: desktop/org.gnome.Geary.appdata.xml.in:22
->>>>>>> 4cb9f2fb
 msgid ""
 "Conversations allow you to read a complete discussion without having to find "
 "and click from message to message."
@@ -123,33 +88,6 @@
 "Percakapan memungkinkan Anda membaca diskusi lengkap tanpa perlu mencari dan "
 "mengklik dari pesan ke pesan."
 
-<<<<<<< HEAD
-#: ../desktop/org.gnome.Geary.appdata.xml.in.h:9
-msgid "Geary’s features include:"
-msgstr "Fitur Geary termasuk:"
-
-#: ../desktop/org.gnome.Geary.appdata.xml.in.h:10
-msgid "Quick email account setup"
-msgstr "Penyiapan akun surel cepat"
-
-#: ../desktop/org.gnome.Geary.appdata.xml.in.h:11
-msgid "Shows related messages together in conversations"
-msgstr "Menampilkan pesan-pesan yang berhubungan bersama-sama dalam percakapan"
-
-#: ../desktop/org.gnome.Geary.appdata.xml.in.h:12
-msgid "Fast, full text and keyword search"
-msgstr "Pencarian kata kunci dan teks penuh yang cepat"
-
-#: ../desktop/org.gnome.Geary.appdata.xml.in.h:13
-msgid "Full-featured HTML and plain text message composer"
-msgstr "Penyusun pesan teks polos dan HTML berfitur lengkap"
-
-#: ../desktop/org.gnome.Geary.appdata.xml.in.h:14
-msgid "Desktop notification of new mail"
-msgstr "Pemberitahuan desktop atas surat baru"
-
-#: ../desktop/org.gnome.Geary.appdata.xml.in.h:15
-=======
 #: desktop/org.gnome.Geary.appdata.xml.in:26
 msgid "Geary’s features include:"
 msgstr "Fitur Geary termasuk:"
@@ -175,31 +113,14 @@
 msgstr "Pemberitahuan desktop atas surat baru"
 
 #: desktop/org.gnome.Geary.appdata.xml.in:33
->>>>>>> 4cb9f2fb
 msgid "Compatible with GMail, Yahoo! Mail, Outlook.com and other IMAP servers"
 msgstr ""
 "Kompatibel dengan GMail, Yahoo! Mail, Outlook.com, dan server IMAP lain"
 
 #. Translators: A screenshot description.
-<<<<<<< HEAD
-#: ../desktop/org.gnome.Geary.appdata.xml.in.h:17
-msgid "Geary displaying a conversation"
-msgstr "Geary menampilkan percakapan"
-
-#. Translators: A screenshot description.
-#: ../desktop/org.gnome.Geary.appdata.xml.in.h:19
-msgid "Geary showing the rich text composer"
-msgstr "Geary menunjukkan penyusun rich text"
-
-#: ../desktop/org.gnome.Geary.desktop.in.h:2
-#: ../desktop/geary-autostart.desktop.in.h:2
-msgid "Email"
-msgstr "Surel"
-=======
 #: desktop/org.gnome.Geary.appdata.xml.in:47
 msgid "Geary displaying a conversation"
 msgstr "Geary menampilkan percakapan"
->>>>>>> 4cb9f2fb
 
 #. Translators: A screenshot description.
 #: desktop/org.gnome.Geary.appdata.xml.in:52
@@ -215,11 +136,6 @@
 msgid "Compose Message"
 msgstr "Susun Pesan"
 
-<<<<<<< HEAD
-#: ../desktop/geary-autostart.desktop.in.h:3
-msgid "Geary Mail"
-msgstr "Surat Geary"
-=======
 #: desktop/org.gnome.Geary.gschema.xml:8
 msgid "Default attachments directory"
 msgstr "Direktori lampiran bawaan"
@@ -227,7 +143,6 @@
 #: desktop/org.gnome.Geary.gschema.xml:9
 msgid "Location used when opening and saving attachments."
 msgstr "Lokasi yang digunakan saat membuka dan menyimpan lampiran."
->>>>>>> 4cb9f2fb
 
 #: desktop/org.gnome.Geary.gschema.xml:14
 msgid "Default print output directory"
@@ -545,17 +460,6 @@
 msgid "Copyright 2016 Software Freedom Conservancy Inc."
 msgstr "Hak Cipta 2016 Software Freedom Conservancy Inc."
 
-<<<<<<< HEAD
-#: ../src/client/application/geary-application.vala:23
-msgid "Copyright 2016-2017 Geary Development Team."
-msgstr "Hak Cipta 2016-2017 Tim Pengembang Geary."
-
-#: ../src/client/application/geary-application.vala:25
-msgid "Visit the Geary web site"
-msgstr "Kunjungi situs web Geary"
-
-#: ../src/client/application/geary-application.vala:466
-=======
 #: src/client/application/geary-application.vala:23
 msgid "Copyright 2016-2017 Geary Development Team."
 msgstr "Hak Cipta 2016-2017 Tim Pengembang Geary."
@@ -565,7 +469,6 @@
 msgstr "Kunjungi situs web Geary"
 
 #: src/client/application/geary-application.vala:424
->>>>>>> 4cb9f2fb
 #, c-format
 msgid "About %s"
 msgstr "Tentang %s"
@@ -573,11 +476,7 @@
 #. Translators: add your name and email address to receive
 #. credit in the About dialog For example: Yamada Taro
 #. <yamada.taro@example.com>
-<<<<<<< HEAD
-#: ../src/client/application/geary-application.vala:470
-=======
 #: src/client/application/geary-application.vala:428
->>>>>>> 4cb9f2fb
 msgid "translator-credits"
 msgstr ""
 "Andika Triwidada <andika@gmail.com>, 2012, 2013, 2016, 2017\n"
@@ -651,29 +550,17 @@
 msgid "Use %s to open a new composer window"
 msgstr "Pakai %s untuk membuka jendela penyusun baru"
 
-<<<<<<< HEAD
-#: ../src/client/application/geary-args.vala:56
-=======
 #: src/client/application/geary-args.vala:56
->>>>>>> 4cb9f2fb
 msgid "Please report comments, suggestions and bugs to:"
 msgstr "Harap kirimkan komentar, saran, dan kutu ke:"
 
 #. i18n: Command line arguments are invalid
-<<<<<<< HEAD
-#: ../src/client/application/geary-args.vala:63
-=======
 #: src/client/application/geary-args.vala:63
->>>>>>> 4cb9f2fb
 #, c-format
 msgid "Failed to parse command line options: %s\n"
 msgstr "Gagal mengurai opsi baris perintah: %s\n"
 
-<<<<<<< HEAD
-#: ../src/client/application/geary-args.vala:74
-=======
 #: src/client/application/geary-args.vala:74
->>>>>>> 4cb9f2fb
 #, c-format
 msgid "Unrecognized command line option “%s”\n"
 msgstr "Opsi baris perintah tidak dikenal \"%s\"\n"
@@ -3117,10 +3004,6 @@
 msgid "Geary update in progress…"
 msgstr "Pemutakhiran Geary sedang berlangsung…"
 
-<<<<<<< HEAD
-#~ msgid "Mail Client"
-#~ msgstr "Klien Surat"
-=======
 #~ msgid "Geary Email"
 #~ msgstr "Surel Geary"
 
@@ -3162,5 +3045,4 @@
 #~ "beberapa saat."
 
 #~ msgid "Try Again"
-#~ msgstr "Coba Lagi"
->>>>>>> 4cb9f2fb
+#~ msgstr "Coba Lagi"