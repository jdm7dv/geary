/* Copyright 2016 Software Freedom Conservancy Inc.
 *
 * This software is licensed under the GNU Lesser General Public License
 * (version 2.1 or later).  See the COPYING file in this distribution.
 */

/**
 * Account is the basic interface to the user's email account, {@link Folder}s, and various signals,
 * monitors, and notifications of account activity.
 *
 * In addition to providing an interface to the various Folders, Account offers aggregation signals
 * indicating changes to all Folders as they're discovered.  Because some mail interfaces don't
 * provide account-wide notification, these signals may only be fired when the Folder is open,
 * which sometimes happens in the background as background synchronization occurs.
 *
 * Accounts must be opened and closed with {@link open_async} and {@link close_async}.  Most
 * methods only work if the Account is opened (if not, that will be mentioned in their
 * documentation).
 *
 * A list of all Accounts may be retrieved from the {@link Engine} singleton.
 */

public abstract class Geary.Account : BaseObject {


    /** Number of times to attempt re-authentication. */
    internal const uint AUTH_ATTEMPTS_MAX = 3;


    public Geary.AccountInformation information { get; protected set; }
    
    public Geary.ProgressMonitor search_upgrade_monitor { get; protected set; }
    public Geary.ProgressMonitor db_upgrade_monitor { get; protected set; }
    public Geary.ProgressMonitor db_vacuum_monitor { get; protected set; }
    public Geary.ProgressMonitor opening_monitor { get; protected set; }
    public Geary.ProgressMonitor sending_monitor { get; protected set; }

    public signal void opened();
    
    public signal void closed();
    
    public signal void email_sent(Geary.RFC822.Message rfc822);

    /**
     * Emitted to notify the client that some problem has occurred.
     *
     * The engine uses this signal to report internal errors and other
     * issues that the client should notify the user about. The {@link
     * ProblemReport} class provides context about the nature of the
     * problem itself.
     */
    public signal void report_problem(Geary.ProblemReport problem);

    public signal void contacts_loaded();
    
    /**
     * Fired when folders become available or unavailable in the account.
     *
     * Folders become available when the account is first opened or when
     * they're created later; they become unavailable when the account is
     * closed or they're deleted later.
     *
     * Folders are ordered for the convenience of the caller from the top of the hierarchy to
     * lower in the hierarchy.  In other words, parents are listed before children, assuming the
     * lists are traversed in natural order.
     *
     * @see sort_by_path
     */
    public signal void folders_available_unavailable(Gee.List<Geary.Folder>? available,
        Gee.List<Geary.Folder>? unavailable);

    /**
     * Fired when new folders have been created.
     *
     * This is fired in response to new folders appearing, for example
     * the user created a new folder. It will be fired after {@link
     * folders_available_unavailable} has been fired to mark the
     * folders as having been made available.
     *
     * Folders are ordered for the convenience of the caller from the
     * top of the hierarchy to lower in the hierarchy.  In other
     * words, parents are listed before children, assuming the lists
     * are traversed in natural order.
     */
    public signal void folders_created(Gee.List<Geary.Folder> created);

    /**
     * Fired when existing folders are deleted.
     *
     * This is fired in response to existing folders being removed,
     * for example if the user deleted a folder. it will be fired
     * after {@link folders_available_unavailable} has been fired to
     * mark the folders as having been made unavailable.
     *
     * Folders are ordered for the convenience of the caller from the
     * top of the hierarchy to lower in the hierarchy.  In other
     * words, parents are listed before children, assuming the lists
     * are traversed in natural order.
     */
    public signal void folders_deleted(Gee.List<Geary.Folder> deleted);

    /**
     * Fired when a Folder's contents is detected having changed.
     */
    public signal void folders_contents_altered(Gee.Collection<Geary.Folder> altered);
    
    /**
     * Fired when a Folder's type is detected having changed.
     */
    public signal void folders_special_type(Gee.Collection<Geary.Folder> altered);
    
    /**
     * Fired when emails are appended to a folder in this account.
     */
    public signal void email_appended(Geary.Folder folder, Gee.Collection<Geary.EmailIdentifier> ids);
    
    /**
     * Fired when emails are inserted to a folder in this account.
     *
     * @see Folder.email_inserted
     */
    public signal void email_inserted(Geary.Folder folder, Gee.Collection<Geary.EmailIdentifier> ids);
    
    /**
     * Fired when emails are removed from a folder in this account.
     */
    public signal void email_removed(Geary.Folder folder, Gee.Collection<Geary.EmailIdentifier> ids);
    
    /**
     * Fired when one or more emails have been locally saved to a folder with
     * the full set of Fields.
     */
    public signal void email_locally_complete(Geary.Folder folder,
        Gee.Collection<Geary.EmailIdentifier> ids);
    
    /**
     * Fired when one or more emails have been discovered (added) to the Folder, but not necessarily
     * appended (i.e. old email pulled down due to user request or background fetching).
     */
    public signal void email_discovered(Geary.Folder folder, Gee.Collection<Geary.EmailIdentifier> ids);
    
    /**
     * Fired when the supplied email flags have changed from any folder.
     */
    public signal void email_flags_changed(Geary.Folder folder,
        Gee.Map<Geary.EmailIdentifier, Geary.EmailFlags> map);
    
    private string name;
    
    protected Account(string name, AccountInformation information) {
        this.name = name;
        this.information = information;
    }

    /**
     * A utility method to sort a Gee.Collection of {@link Folder}s by their {@link FolderPath}s
     * to ensure they comport with {@link folders_available_unavailable} and
     * {@link folders_added_removed} signals' contracts.
     */
    protected Gee.List<Geary.Folder> sort_by_path(Gee.Collection<Geary.Folder> folders) {
        Gee.TreeSet<Geary.Folder> sorted = new Gee.TreeSet<Geary.Folder>(folder_path_comparator);
        sorted.add_all(folders);
        
        return Collection.to_array_list<Geary.Folder>(sorted);
    }
    
    private int folder_path_comparator(Geary.Folder a, Geary.Folder b) {
        return a.path.compare_to(b.path);
    }
    
    /**
     * Opens the {@link Account} and makes it and its {@link Folder}s available for use.
     *
     * @throws EngineError.CORRUPT if the local store is corrupt or unusable
     * @throws EngineError.PERMISSIONS if the local store is inaccessible
     * @throws EngineError.VERSION if the local store was created or updated for a different
     *         version of Geary.
     */
    public abstract async void open_async(Cancellable? cancellable = null) throws Error;
    
    /**
     * Closes the {@link Account}, which makes most its operations unavailable.
     *
     * This does not delete the Account, merely closes database and network channels.
     *
     * Returns without error if the Account is already closed.
     */
    public abstract async void close_async(Cancellable? cancellable = null) throws Error;
    
    /**
     * Returns true if this account is open, else false.
     */
    public abstract bool is_open();
    
    /**
     * Rebuild the local data stores for this {@link Account}.
     *
     * This should only be used if {@link open_async} throws {@link EngineError.CORRUPT},
     * indicating that the local data store is corrupted and cannot be used.
     *
     * ''rebuild_async() will delete all local data''.
     *
     * If the Account is backed by a synchronized copy on the network, it will rebuild its local
     * mail store.  If not, the data is forever deleted.  Hence, it's best to query the user before
     * calling this method.
     *
     * Unlike most methods in Account, this should only be called when the Account is closed.
     */
    public abstract async void rebuild_async(Cancellable? cancellable = null) throws Error;

    /**
     * Starts delivery of messages to the outgoing server.
     *
     * Outgoing delivery will be started by default when the account
     * is opened. This method is mostly useful when re-starting it
     * after an error has occurred.
     */
    public abstract async void start_outgoing_client()
        throws Error;

    /**
     * Starts receiving messages from the incoming server.
     *
     * The incoming client will be started by default when the account
     * is opened. This method is mostly useful when re-starting it
     * after an error has occurred.
     */
    public abstract async void start_incoming_client()
        throws Error;

    /**
     * Lists all the currently-available folders found under the parent path
     * unless it's null, in which case it lists all the root folders.  If the
     * parent path cannot be found, EngineError.NOT_FOUND is thrown.  If no
     * folders exist in the root, EngineError.NOT_FOUND may be thrown as well.
     * However, the caller should be prepared to deal with an empty list being
     * returned instead.
     *
     * The same Geary.Folder objects (instances) will be returned if the same path is submitted
     * multiple times.  This means that multiple callers may be holding references to the same
     * Folders.  This is important when thinking of opening and closing folders and signal
     * notifications.
     */
    public abstract Gee.Collection<Geary.Folder> list_matching_folders(Geary.FolderPath? parent)
        throws Error;
    
    /**
     * Lists all currently-available folders.  See caveats under
     * list_matching_folders().
     */
    public abstract Gee.Collection<Geary.Folder> list_folders() throws Error;
    
    /**
     * Gets a perpetually update-to-date collection of autocompletion contacts.
     */
    public abstract Geary.ContactStore get_contact_store();

    /**
     * Returns true if the folder exists.
     *
     * This method never throws EngineError.NOT_FOUND.
     */
    public abstract async bool folder_exists_async(Geary.FolderPath path, Cancellable? cancellable = null)
        throws Error;
    
    /**
     * Fetches a Folder object corresponding to the supplied path.  If the backing medium does
     * not have a record of a folder at the path, EngineError.NOT_FOUND will be thrown.
     *
     * The same Geary.Folder object (instance) will be returned if the same path is submitted
     * multiple times.  This means that multiple callers may be holding references to the same
     * Folders.  This is important when thinking of opening and closing folders and signal
     * notifications.
     */
    public abstract async Geary.Folder fetch_folder_async(Geary.FolderPath path,
        Cancellable? cancellable = null) throws Error;
    
    /**
     * Returns the folder representing the given special folder type.  If no such folder exists,
     * null is returned.
     */
    public virtual Geary.Folder? get_special_folder(Geary.SpecialFolderType special) throws Error {
        return traverse<Folder>(list_folders())
            .first_matching(f => f.special_folder_type == special);
    }
    
    /**
     * Returns the Folder object with the given special folder type.  The folder will be
     * created on the server if it doesn't already exist.  An error will be thrown if the
     * folder doesn't exist and can't be created.  The only valid special folder types that
     * can be required are: DRAFTS, SENT, SPAM, and TRASH.
     */
    public abstract async Geary.Folder get_required_special_folder_async(Geary.SpecialFolderType special,
        Cancellable? cancellable = null) throws Error;
    
    /**
     * Submits a ComposedEmail for delivery.  Messages may be scheduled for later delivery or immediately
     * sent.  Subscribe to the "email-sent" signal to be notified of delivery.  Note that that signal
     * does not return the ComposedEmail object but an RFC822-formatted object.  Allowing for the
     * subscriber to attach some kind of token for later comparison is being considered.
     */
    public abstract async void send_email_async(Geary.ComposedEmail composed, Cancellable? cancellable = null)
        throws Error;
    
    /**
     * Search the local account for emails referencing a Message-ID value
     * (which can appear in the Message-ID header itself, as well as the
     * In-Reply-To header, and maybe more places).  Fetch the requested fields,
     * optionally ignoring emails that don't have the requested fields set.
     * Don't include emails that appear in any of the blacklisted folders in
     * the result.  If null is included in the blacklist, omit emails appearing
     * in no folders.  Return a map of Email object to a list of FolderPaths
     * it's in, which can be null if it's in no folders.
     */
    public abstract async Gee.MultiMap<Geary.Email, Geary.FolderPath?>? local_search_message_id_async(
        Geary.RFC822.MessageID message_id, Geary.Email.Field requested_fields, bool partial_ok,
        Gee.Collection<Geary.FolderPath?>? folder_blacklist, Geary.EmailFlags? flag_blacklist,
        Cancellable? cancellable = null) throws Error;
    
    /**
     * Return a single email fulfilling the required fields.  The email to pull
     * is identified by an EmailIdentifier from a previous call to
     * local_search_message_id_async() or local_search_async().  Throw
     * EngineError.NOT_FOUND if the email isn't found and
     * EngineError.INCOMPLETE_MESSAGE if the fields aren't available.
     */
    public abstract async Geary.Email local_fetch_email_async(Geary.EmailIdentifier email_id,
        Geary.Email.Field required_fields, Cancellable? cancellable = null) throws Error;
    
    /**
     * Create a new {@link SearchQuery} for this {@link Account}.
     *
     * See {@link Geary.SearchQuery.Strategy} for more information about how its interpreted by the
     * Engine.  In particular, note that it's an advisory parameter only and may have no effect,
     * especially on server searches.  However, it may also have a dramatic effect on what search
     * results are returned and so should be used with some caution.  Whether this parameter is
     * user-configurable, available through GSettings or another configuration mechanism, or simply
     * baked into the caller's code is up to the caller.  CONSERVATIVE is designed to be a good
     * default.
     *
     * The SearchQuery object can only be used with calls into this Account.
     *
     * Dropping the last reference to the SearchQuery will close it.
     */
    public abstract Geary.SearchQuery open_search(string query, Geary.SearchQuery.Strategy strategy);
    
    /**
     * Performs a search with the given query.  Optionally, a list of folders not to search
     * can be passed as well as a list of email identifiers to restrict the search to only those messages.
     * Returns a list of EmailIdentifiers, or null if there are no results.
     * The list is limited to a maximum number of results and starting offset,
     * so you can walk the table.  limit can be negative to mean "no limit" but
     * offset must not be negative.
     */
    public abstract async Gee.Collection<Geary.EmailIdentifier>? local_search_async(Geary.SearchQuery query,
        int limit = 100, int offset = 0, Gee.Collection<Geary.FolderPath?>? folder_blacklist = null,
        Gee.Collection<Geary.EmailIdentifier>? search_ids = null, Cancellable? cancellable = null) throws Error;
    
    /**
     * Given a list of mail IDs, returns a set of casefolded words that match for the query.
     */
    public abstract async Gee.Set<string>? get_search_matches_async(Geary.SearchQuery query,
        Gee.Collection<Geary.EmailIdentifier> ids, Cancellable? cancellable = null) throws Error;
    
    /**
     * Return a map of each passed-in email identifier to the set of folders
     * that contain it.  If an email id doesn't appear in the resulting map,
     * it isn't contained in any folders.  Return null if the resulting map
     * would be empty.  Only throw database errors et al., not errors due to
     * the email id not being found.
     */
    public abstract async Gee.MultiMap<Geary.EmailIdentifier, Geary.FolderPath>? get_containing_folders_async(
        Gee.Collection<Geary.EmailIdentifier> ids, Cancellable? cancellable) throws Error;
    
    /**
     * Used only for debugging.  Should not be used for user-visible strings.
     */
    public virtual string to_string() {
        return name;
    }

    /** Fires a {@link opened} signal. */
    protected virtual void notify_opened() {
        opened();
    }

    /** Fires a {@link closed} signal. */
    protected virtual void notify_closed() {
        closed();
    }

    /** Fires a {@link folders_available_unavailable} signal. */
    protected virtual void notify_folders_available_unavailable(Gee.List<Geary.Folder>? available,
                                                                Gee.List<Geary.Folder>? unavailable) {
        folders_available_unavailable(available, unavailable);
    }

<<<<<<< HEAD
    /** Fires a {@link folders_added_removed} signal. */
    protected virtual void notify_folders_added_removed(Gee.List<Geary.Folder>? added,
        Gee.List<Geary.Folder>? removed) {
        folders_added_removed(added, removed);
=======
    /** Fires a {@link folders_created}} signal. */
    protected virtual void notify_folders_created(Gee.List<Geary.Folder> created) {
        folders_created(created);
    }

    /** Fires a {@link folders_deleted}} signal. */
    protected virtual void notify_folders_deleted(Gee.List<Geary.Folder> deleted) {
        folders_deleted(deleted);
>>>>>>> 4cb9f2fb
    }

    /** Fires a {@link folders_contents_altered} signal. */
    protected virtual void notify_folders_contents_altered(Gee.Collection<Geary.Folder> altered) {
        folders_contents_altered(altered);
    }

    /** Fires a {@link email_appended} signal. */
    protected virtual void notify_email_appended(Geary.Folder folder, Gee.Collection<Geary.EmailIdentifier> ids) {
        email_appended(folder, ids);
    }

    /** Fires a {@link email_inserted} signal. */
    protected virtual void notify_email_inserted(Geary.Folder folder, Gee.Collection<Geary.EmailIdentifier> ids) {
        email_inserted(folder, ids);
    }

    /** Fires a {@link email_removed} signal. */
    protected virtual void notify_email_removed(Geary.Folder folder, Gee.Collection<Geary.EmailIdentifier> ids) {
        email_removed(folder, ids);
    }

    /** Fires a {@link email_locally_complete} signal. */
    protected virtual void notify_email_locally_complete(Geary.Folder folder,
        Gee.Collection<Geary.EmailIdentifier> ids) {
        email_locally_complete(folder, ids);
    }

    /** Fires a {@link email_discovered} signal. */
    protected virtual void notify_email_discovered(Geary.Folder folder,
        Gee.Collection<Geary.EmailIdentifier> ids) {
        email_discovered(folder, ids);
    }

    /** Fires a {@link email_flags_changed} signal. */
    protected virtual void notify_email_flags_changed(Geary.Folder folder,
        Gee.Map<Geary.EmailIdentifier, Geary.EmailFlags> flag_map) {
        email_flags_changed(folder, flag_map);
    }

    protected virtual void notify_email_sent(RFC822.Message message) {
        email_sent(message);
    }

    /** Fires a {@link report_problem} signal for this account. */
    protected virtual void notify_report_problem(ProblemReport report) {
        report_problem(report);
    }

    /**
     * Fires a {@link report_problem} signal for this account.
     */
    protected virtual void notify_account_problem(ProblemType type, Error? err) {
        report_problem(new AccountProblemReport(type, this.information, err));
    }

    /** Fires a {@link report_problem} signal for a service for this account. */
    protected virtual void notify_service_problem(ProblemType type, Service service_type, Error? err) {
        report_problem(new ServiceProblemReport(type, this.information, service_type, err));
    }

}<|MERGE_RESOLUTION|>--- conflicted
+++ resolved
@@ -395,21 +395,14 @@
         folders_available_unavailable(available, unavailable);
     }
 
-<<<<<<< HEAD
-    /** Fires a {@link folders_added_removed} signal. */
-    protected virtual void notify_folders_added_removed(Gee.List<Geary.Folder>? added,
-        Gee.List<Geary.Folder>? removed) {
-        folders_added_removed(added, removed);
-=======
-    /** Fires a {@link folders_created}} signal. */
+    /** Fires a {@link folders_created} signal. */
     protected virtual void notify_folders_created(Gee.List<Geary.Folder> created) {
         folders_created(created);
     }
 
-    /** Fires a {@link folders_deleted}} signal. */
+    /** Fires a {@link folders_deleted} signal. */
     protected virtual void notify_folders_deleted(Gee.List<Geary.Folder> deleted) {
         folders_deleted(deleted);
->>>>>>> 4cb9f2fb
     }
 
     /** Fires a {@link folders_contents_altered} signal. */
