/* Copyright 2011-2013 Yorba Foundation
 *
 * This software is licensed under the GNU Lesser General Public License
 * (version 2.1 or later).  See the COPYING file in this distribution.
 */

private abstract class Geary.ImapEngine.GenericAccount : Geary.AbstractAccount {
    private const int REFRESH_FOLDER_LIST_SEC = 10 * 60;
    
    private static Geary.FolderPath? outbox_path = null;
    private static Geary.FolderPath? search_path = null;
    
    private Imap.Account remote;
    private ImapDB.Account local;
    private bool open = false;
    private Gee.HashMap<FolderPath, GenericFolder> folder_map = new Gee.HashMap<
        FolderPath, GenericFolder>();
    private Gee.HashMap<FolderPath, Folder> local_only = new Gee.HashMap<FolderPath, Folder>();
    private uint refresh_folder_timeout_id = 0;
    private bool in_refresh_enumerate = false;
    private Cancellable refresh_cancellable = new Cancellable();
    
    public GenericAccount(string name, Geary.AccountInformation information, Imap.Account remote,
        ImapDB.Account local) {
        base (name, information);
        
        this.remote = remote;
        this.local = local;
        
        this.remote.login_failed.connect(on_login_failed);
        this.remote.email_sent.connect(on_email_sent);
        
<<<<<<< HEAD
        search_upgrade_monitor = local.search_index_monitor;
        
        if (inbox_path == null) {
            inbox_path = new Geary.FolderRoot(Imap.Account.INBOX_NAME, Imap.Account.ASSUMED_SEPARATOR,
                Imap.Folder.CASE_SENSITIVE);
        }
        
        if (outbox_path == null) {
            outbox_path = new SmtpOutboxFolderRoot();
        }
        
        if (search_path == null) {
            search_path = new SearchFolderRoot();
        }
    }
    
    internal Imap.FolderProperties? get_properties_for_folder(FolderPath path) {
        return properties_map.get(path);
=======
        if (outbox_path == null)
            outbox_path = new SmtpOutboxFolderRoot();
>>>>>>> cdfacb76
    }
    
    private void check_open() throws EngineError {
        if (!open)
            throw new EngineError.OPEN_REQUIRED("Account %s not opened", to_string());
    }
    
    public override async void open_async(Cancellable? cancellable = null) throws Error {
        if (open)
            throw new EngineError.ALREADY_OPEN("Account %s already opened", to_string());
        
        // To prevent spurious connection failures, we make sure we have the
        // IMAP password before attempting a connection.  This might have to be
        // reworked when we allow passwordless logins.
        if (!information.imap_credentials.is_complete())
            yield information.fetch_passwords_async(Geary.CredentialsMediator.ServiceFlag.IMAP);
        
        yield local.open_async(information.settings_dir, Engine.instance.resource_dir.get_child("sql"), cancellable);
        
        // outbox is now available
        local.outbox.report_problem.connect(notify_report_problem);
        local_only.set(outbox_path, local.outbox);
        
        // Search folder.
        local_only.set(search_path, local.search_folder);
        
        // need to back out local.open_async() if remote fails
        try {
            yield remote.open_async(cancellable);
        } catch (Error err) {
            // back out
            try {
                yield local.close_async(cancellable);
            } catch (Error close_err) {
                // ignored
            }
            
            throw err;
        }
        
        open = true;
        
        notify_opened();

        notify_folders_available_unavailable(sort_by_path(local_only.values), null);
        
        // schedule an immediate sweep of the folders; once this is finished, folders will be
        // regularly enumerated
        reschedule_folder_refresh(true);
    }
    
    public override async void close_async(Cancellable? cancellable = null) throws Error {
        if (!open)
            return;

        notify_folders_available_unavailable(null, sort_by_path(local_only.values));
        notify_folders_available_unavailable(null, sort_by_path(folder_map.values));
        
        local.outbox.report_problem.disconnect(notify_report_problem);
        
        // attempt to close both regardless of errors
        Error? local_err = null;
        try {
            yield local.close_async(cancellable);
        } catch (Error lclose_err) {
            local_err = lclose_err;
        }
        
        Error? remote_err = null;
        try {
            yield remote.close_async(cancellable);
        } catch (Error rclose_err) {
            remote_err = rclose_err;
        }
        
        folder_map.clear();
        local_only.clear();
        open = false;
        
        if (local_err != null)
            throw local_err;
        
        if (remote_err != null)
            throw remote_err;
    }
    
    public override bool is_open() {
        return open;
    }
    
    // Subclasses should implement this to return their flavor of a GenericFolder with the
    // appropriate interfaces attached.  The returned folder should have its SpecialFolderType
    // set using either the properties from the local folder or its path.
    //
    // This won't be called to build the Outbox or search folder, but for all others (including Inbox) it will.
    protected abstract GenericFolder new_folder(Geary.FolderPath path, Imap.Account remote_account,
        ImapDB.Account local_account, ImapDB.Folder local_folder);
    
    private GenericFolder build_folder(ImapDB.Folder local_folder) {
        return Geary.Collection.get_first(build_folders(new Collection.SingleItem<ImapDB.Folder>(local_folder)));
    }

    private Gee.Collection<GenericFolder> build_folders(Gee.Collection<ImapDB.Folder> local_folders) {
        Gee.ArrayList<ImapDB.Folder> folders_to_build = new Gee.ArrayList<ImapDB.Folder>();
        Gee.ArrayList<GenericFolder> built_folders = new Gee.ArrayList<GenericFolder>();
        Gee.ArrayList<GenericFolder> return_folders = new Gee.ArrayList<GenericFolder>();
        
        foreach(ImapDB.Folder local_folder in local_folders) {
            if (folder_map.has_key(local_folder.get_path()))
                return_folders.add(folder_map.get(local_folder.get_path()));
            else
                folders_to_build.add(local_folder);
        }
        
        foreach(ImapDB.Folder folder_to_build in folders_to_build) {
            GenericFolder folder = new_folder(folder_to_build.get_path(), remote, local, folder_to_build);
            folder_map.set(folder.get_path(), folder);
            built_folders.add(folder);
            return_folders.add(folder);
        }
        
        if (built_folders.size > 0)
            notify_folders_available_unavailable(sort_by_path(built_folders), null);
        
        return return_folders;
    }
    
    public override Gee.Collection<Geary.Folder> list_matching_folders(Geary.FolderPath? parent)
        throws Error {
        check_open();
        
        Gee.ArrayList<Geary.Folder> matches = new Gee.ArrayList<Geary.Folder>();
        
        foreach(FolderPath path in folder_map.keys) {
            FolderPath? path_parent = path.get_parent();
            if ((parent == null && path_parent == null) ||
                (parent != null && path_parent != null && path_parent.equal_to(parent))) {
                matches.add(folder_map.get(path));
            }
        }
        return matches;
    }

    public override Gee.Collection<Geary.Folder> list_folders() throws Error {
        check_open();
        Gee.HashSet<Geary.Folder> all_folders = new Gee.HashSet<Geary.Folder>();
        all_folders.add_all(existing_folders.values);
        all_folders.add_all(local_only.values);
        
<<<<<<< HEAD
        return all_folders;
=======
        return folder_map.values;
>>>>>>> cdfacb76
    }
    
    private void reschedule_folder_refresh(bool immediate) {
        if (in_refresh_enumerate)
            return;
        
        cancel_folder_refresh();
        
        refresh_folder_timeout_id = immediate
            ? Idle.add(on_refresh_folders)
            : Timeout.add_seconds(REFRESH_FOLDER_LIST_SEC, on_refresh_folders);
    }
    
    private void cancel_folder_refresh() {
        if (refresh_folder_timeout_id != 0) {
            Source.remove(refresh_folder_timeout_id);
            refresh_folder_timeout_id = 0;
        }
    }
    
    private bool on_refresh_folders() {
        in_refresh_enumerate = true;
        enumerate_folders_async.begin(refresh_cancellable, on_refresh_completed);
        
        refresh_folder_timeout_id = 0;
        
        return false;
    }
    
    private void on_refresh_completed(Object? source, AsyncResult result) {
        try {
            enumerate_folders_async.end(result);
        } catch (Error err) {
            if (!(err is IOError.CANCELLED))
                debug("Refresh of account %s folders did not complete: %s", to_string(), err.message);
        }
        
        in_refresh_enumerate = false;
        reschedule_folder_refresh(false);
    }
    
    private async void enumerate_folders_async(Cancellable? cancellable) throws Error {
        check_open();
        
        // get all local folders
        Gee.HashMap<FolderPath, ImapDB.Folder> local_children = yield enumerate_local_folders_async(null,
            cancellable);
        
        // convert to a list of Geary.Folder ... build_folder() also reports new folders, so this
        // gets the word out quickly
        Gee.Collection<Geary.Folder> existing_list = new Gee.ArrayList<Geary.Folder>();
        existing_list.add_all(build_folders(local_children.values));
        existing_list.add_all(local_only.values);
        
        Gee.HashMap<FolderPath, Geary.Folder> existing_folders = new Gee.HashMap<FolderPath, Geary.Folder>();
        foreach (Geary.Folder folder in existing_list)
            existing_folders.set(folder.get_path(), folder);
        
        // get all remote (server) folder paths
        Gee.HashMap<FolderPath, Imap.Folder> remote_folders = yield enumerate_remote_folders_async(null,
            cancellable);
        
        // combine the two and make sure everything is up-to-date
        yield update_folders_async(existing_folders, remote_folders, cancellable);
    }
    
    private async Gee.HashMap<FolderPath, ImapDB.Folder> enumerate_local_folders_async(
        Geary.FolderPath? parent, Cancellable? cancellable) throws Error {
        check_open();
        
        Gee.Collection<ImapDB.Folder>? local_children = null;
        try {
            local_children = yield local.list_folders_async(parent, cancellable);
        } catch (EngineError err) {
            // don't pass on NOT_FOUND's, that means we need to go to the server for more info
            if (!(err is EngineError.NOT_FOUND))
                throw err;
        }
        
        Gee.HashMap<FolderPath, ImapDB.Folder> result = new Gee.HashMap<FolderPath, ImapDB.Folder>();
        if (local_children != null) {
            foreach (ImapDB.Folder local_child in local_children) {
                result.set(local_child.get_path(), local_child);
                Collection.map_set_all<FolderPath, ImapDB.Folder>(result,
                    yield enumerate_local_folders_async(local_child.get_path(), cancellable));
            }
        }
        
        return result;
    }
    
    private async Gee.HashMap<FolderPath, Imap.Folder> enumerate_remote_folders_async(
        Geary.FolderPath? parent, Cancellable? cancellable) throws Error {
        check_open();
        
        Gee.List<Imap.Folder>? remote_children = null;
        try {
            remote_children = yield remote.list_child_folders_async(parent, cancellable);
        } catch (Error err) {
            // ignore everything but I/O errors
            if (err is IOError)
                throw err;
        }
        
        Gee.HashMap<FolderPath, Imap.Folder> result = new Gee.HashMap<FolderPath, Imap.Folder>();
        if (remote_children != null) {
            foreach (Imap.Folder remote_child in remote_children) {
                result.set(remote_child.path, remote_child);
                if (remote_child.properties.has_children.is_possible()) {
                    Collection.map_set_all<FolderPath, Imap.Folder>(result,
                        yield enumerate_remote_folders_async(remote_child.path, cancellable));
                }
            }
        }
        
        return result;
    }
    
    public override Geary.ContactStore get_contact_store() {
        return local.contact_store;
    }
    
    public override async bool folder_exists_async(Geary.FolderPath path,
        Cancellable? cancellable = null) throws Error {
        check_open();
        
        if (yield local.folder_exists_async(path, cancellable))
            return true;
        
        return yield remote.folder_exists_async(path, cancellable);
    }
    
    // TODO: This needs to be made into a single transaction
    public override async Geary.Folder fetch_folder_async(Geary.FolderPath path,
        Cancellable? cancellable = null) throws Error {
        check_open();
        
        if (local_only.has_key(path))
            return local_only.get(path);
        
        try {
            return build_folder((ImapDB.Folder) yield local.fetch_folder_async(path, cancellable));
        } catch (EngineError err) {
            // don't thrown NOT_FOUND's, that means we need to fall through and clone from the
            // server
            if (!(err is EngineError.NOT_FOUND))
                throw err;
        }
        
        // clone the entire path
        int length = path.get_path_length();
        for (int ctr = 0; ctr < length; ctr++) {
            Geary.FolderPath folder = path.get_folder_at(ctr);
            
            if (yield local.folder_exists_async(folder))
                continue;
            
            Imap.Folder remote_folder = (Imap.Folder) yield remote.fetch_folder_async(folder,
                cancellable);
            
            yield local.clone_folder_async(remote_folder, cancellable);
        }
        
        // Fetch the local account's version of the folder for the GenericFolder
        return build_folder((ImapDB.Folder) yield local.fetch_folder_async(path, cancellable));
    }
    
    private async void update_folders_async(Gee.Map<FolderPath, Geary.Folder> existing_folders,
        Gee.Map<FolderPath, Imap.Folder> remote_folders, Cancellable? cancellable) {
        // update all remote folders properties in the local store and active in the system
        Gee.HashSet<Geary.FolderPath> altered_paths = new Gee.HashSet<Geary.FolderPath>();
        foreach (Imap.Folder remote_folder in remote_folders.values) {
            GenericFolder? generic_folder = existing_folders.get(remote_folder.path)
                as GenericFolder;
            if (generic_folder == null)
                continue;
            
            // only worry about alterations if the remote is openable
            if (remote_folder.properties.is_openable.is_possible()) {
                ImapDB.Folder local_folder = generic_folder.local_folder;
                if (remote_folder.properties.have_contents_changed(local_folder.get_properties()).is_possible())
                    altered_paths.add(remote_folder.path);
            }
            
            // always update, openable or not
            try {
                yield local.update_folder_status_async(remote_folder, cancellable);
            } catch (Error update_error) {
                debug("Unable to update local folder %s with remote properties: %s",
                    remote_folder.to_string(), update_error.message);
            }
            
            // set the engine folder's special type
            // (but only promote, not demote, since getting the special folder type via its
            // properties relies on the optional XLIST extension)
            // use this iteration to add discovered properties to map
            if (generic_folder.get_special_folder_type() == SpecialFolderType.NONE)
                generic_folder.set_special_folder_type(remote_folder.properties.attrs.get_special_folder_type());
        }
        
        // If path in remote but not local, need to add it
        Gee.List<Imap.Folder>? to_add = new Gee.ArrayList<Imap.Folder>();
        foreach (Imap.Folder remote_folder in remote_folders.values) {
            if (!existing_folders.has_key(remote_folder.path))
                to_add.add(remote_folder);
        }
        
        // If path in local but not remote (and isn't local-only, i.e. the Outbox), need to remove it
        Gee.List<Geary.Folder>? to_remove = new Gee.ArrayList<Geary.Folder>();
        foreach (Geary.FolderPath existing_path in existing_folders.keys) {
            if (!remote_folders.has_key(existing_path) && !local_only.has_key(existing_path))
                to_remove.add(existing_folders.get(existing_path));
        }
        
        // For folders to add, clone them and their properties locally
        foreach (Geary.Imap.Folder remote_folder in to_add) {
            try {
                yield local.clone_folder_async(remote_folder, cancellable);
            } catch (Error err) {
                debug("Unable to add/remove folder %s to local store: %s", remote_folder.path.to_string(),
                    err.message);
            }
        }
        
        // Create Geary.Folder objects for all added folders
        Gee.ArrayList<ImapDB.Folder> folders_to_build = new Gee.ArrayList<ImapDB.Folder>();
        foreach (Geary.Imap.Folder remote_folder in to_add) {
            try {
                folders_to_build.add(yield local.fetch_folder_async(remote_folder.path, cancellable));
            } catch (Error convert_err) {
                // This isn't fatal, but irksome ... in the future, when local folders are
                // removed, it's possible for one to disappear between cloning it and fetching
                // it
                debug("Unable to fetch local folder after cloning: %s", convert_err.message);
            }
        }
        Gee.Collection<Geary.Folder> engine_added = new Gee.ArrayList<Geary.Folder>();
        engine_added.add_all(build_folders(folders_to_build));
        
        // TODO: Remove local folders no longer available remotely.
        foreach (Geary.Folder folder in to_remove)
            debug(@"Need to remove folder $folder");
        
        if (engine_added.size > 0)
            notify_folders_added_removed(sort_by_path(engine_added), null);
        
        // report all altered folders
        if (altered_paths.size > 0) {
            Gee.ArrayList<Geary.Folder> altered = new Gee.ArrayList<Geary.Folder>();
            foreach (Geary.FolderPath altered_path in altered_paths) {
                if (existing_folders.has_key(altered_path))
                    altered.add(existing_folders.get(altered_path));
                else
                    debug("Unable to report %s altered: no local representation", altered_path.to_string());
            }
            
            if (altered.size > 0)
                notify_folders_contents_altered(altered);
        }
    }
    
    public override async void send_email_async(Geary.ComposedEmail composed,
        Cancellable? cancellable = null) throws Error {
        check_open();
        
        Geary.RFC822.Message rfc822 = new Geary.RFC822.Message.from_composed_email(composed);
        
        // don't use create_email_async() as that requires the folder be open to use
        yield local.outbox.enqueue_email_async(rfc822, cancellable);
    }

    private void on_email_sent(Geary.RFC822.Message rfc822) {
        notify_email_sent(rfc822);
    }
    
    public override async Gee.MultiMap<Geary.Email, Geary.FolderPath?>? local_search_message_id_async(
        Geary.RFC822.MessageID message_id, Geary.Email.Field requested_fields, bool partial_ok,
        Gee.Collection<Geary.FolderPath?>? folder_blacklist, Cancellable? cancellable = null) throws Error {
        return yield local.search_message_id_async(
            message_id, requested_fields, partial_ok, folder_blacklist, cancellable);
    }
    
    public override async Geary.Email local_fetch_email_async(Geary.EmailIdentifier email_id,
        Geary.Email.Field required_fields, Cancellable? cancellable = null) throws Error {
        return yield local.fetch_email_async(email_id, required_fields, cancellable);
    }
    
    public override async Gee.Collection<Geary.Email>? local_search_async(string keywords,
        Geary.Email.Field requested_fields, bool partial_ok, int limit = 100, int offset = 0,
        Gee.Collection<Geary.FolderPath?>? folder_blacklist = null,
        Gee.Collection<Geary.EmailIdentifier>? search_ids = null, Cancellable? cancellable = null) throws Error {
        if (offset < 0)
            throw new EngineError.BAD_PARAMETERS("Offset must not be negative");
        
        return yield local.search_async(local.prepare_search_query(keywords),
            requested_fields, partial_ok, limit, offset, folder_blacklist, search_ids, cancellable);
    }
    
    private void on_login_failed(Geary.Credentials? credentials) {
        do_login_failed_async.begin(credentials);
    }
    
    private async void do_login_failed_async(Geary.Credentials? credentials) {
        try {
            if (yield information.fetch_passwords_async(CredentialsMediator.ServiceFlag.IMAP))
                return;
        } catch (Error e) {
            debug("Error prompting for IMAP password: %s", e.message);
        }
        
        notify_report_problem(Geary.Account.Problem.RECV_EMAIL_LOGIN_FAILED, null);
    }
}
<|MERGE_RESOLUTION|>--- conflicted
+++ resolved
@@ -30,7 +30,6 @@
         this.remote.login_failed.connect(on_login_failed);
         this.remote.email_sent.connect(on_email_sent);
         
-<<<<<<< HEAD
         search_upgrade_monitor = local.search_index_monitor;
         
         if (inbox_path == null) {
@@ -49,10 +48,6 @@
     
     internal Imap.FolderProperties? get_properties_for_folder(FolderPath path) {
         return properties_map.get(path);
-=======
-        if (outbox_path == null)
-            outbox_path = new SmtpOutboxFolderRoot();
->>>>>>> cdfacb76
     }
     
     private void check_open() throws EngineError {
@@ -202,11 +197,7 @@
         all_folders.add_all(existing_folders.values);
         all_folders.add_all(local_only.values);
         
-<<<<<<< HEAD
         return all_folders;
-=======
-        return folder_map.values;
->>>>>>> cdfacb76
     }
     
     private void reschedule_folder_refresh(bool immediate) {
