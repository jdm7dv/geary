--- conflicted
+++ resolved
@@ -383,16 +383,11 @@
         }
     }
 
-<<<<<<< HEAD
-    private void reschedule_folder_refresh(bool immediate) {
-        if (in_refresh_enumerate)
-=======
     private async void enumerate_folders_async()
         throws Error {
         check_open();
 
         if (this.enumerate_folder_cancellable != null) {
->>>>>>> 304fa9dc
             return;
         }
         Cancellable? cancellable = this.enumerate_folder_cancellable = new Cancellable();
