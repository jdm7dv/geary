/* Copyright 2011-2013 Yorba Foundation
 *
 * This software is licensed under the GNU Lesser General Public License
 * (version 2.1 or later).  See the COPYING file in this distribution.
 */

public class Geary.Imap.ContinuationResponse : ServerResponse {
<<<<<<< HEAD
    public ContinuationResponse.reconstitute(RootParameters root) throws ImapError {
        base.reconstitute(root);
        
        if (!tag.is_continuation())
            throw new ImapError.PARSE_ERROR("Not a continuation: %s", to_string());
    }
    
    public static bool is_continuation_response(RootParameters root) {
        Tag? tag = root.get_tag();
        
        return (tag != null && tag.is_continuation());
=======
    public ContinuationResponse(Tag tag) {
        base (tag);
    }
    
    public ContinuationResponse.migrate(RootParameters root) throws ImapError {
        base.migrate(root);
>>>>>>> 405b4b9c
    }
}
<|MERGE_RESOLUTION|>--- conflicted
+++ resolved
@@ -5,25 +5,11 @@
  */
 
 public class Geary.Imap.ContinuationResponse : ServerResponse {
-<<<<<<< HEAD
-    public ContinuationResponse.reconstitute(RootParameters root) throws ImapError {
-        base.reconstitute(root);
-        
-        if (!tag.is_continuation())
-            throw new ImapError.PARSE_ERROR("Not a continuation: %s", to_string());
-    }
-    
-    public static bool is_continuation_response(RootParameters root) {
-        Tag? tag = root.get_tag();
-        
-        return (tag != null && tag.is_continuation());
-=======
     public ContinuationResponse(Tag tag) {
         base (tag);
     }
     
     public ContinuationResponse.migrate(RootParameters root) throws ImapError {
         base.migrate(root);
->>>>>>> 405b4b9c
     }
 }
