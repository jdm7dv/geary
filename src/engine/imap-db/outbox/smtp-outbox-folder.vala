/*
 * Copyright 2016 Software Freedom Conservancy Inc.
 * Copyright 2017-2018 Michael Gratton <mike@vee.net>
 *
 * This software is licensed under the GNU Lesser General Public License
 * (version 2.1 or later).  See the COPYING file in this distribution.
 */

// Special type of folder that runs an asynchronous send queue.  Messages are
// saved to the database, then queued up for sending.
//
// The Outbox table is not currently maintained in its own database, so it must piggy-back
// on the ImapDB.Database.  SmtpOutboxFolder assumes the database is opened before it's passed in
// to the constructor -- it does not open or close the database itself and will start using it
// immediately.
private class Geary.SmtpOutboxFolder :
    Geary.AbstractLocalFolder, Geary.FolderSupport.Remove, Geary.FolderSupport.Create {


    // Min and max times between attempting to re-send after a connection failure.
    private const uint MIN_SEND_RETRY_INTERVAL_SEC = 4;
    private const uint MAX_SEND_RETRY_INTERVAL_SEC = 64;

    // Time to wait before starting the postman for accounts to be
    // loaded, connections to settle, pigs to fly, etc.
    private const uint START_TIMEOUT = 4;


    private class OutboxRow {
        public int64 id;
        public int position;
        public int64 ordering;
        public bool sent;
        public Memory.Buffer? message;
        public SmtpOutboxEmailIdentifier outbox_id;

        public OutboxRow(int64 id, int position, int64 ordering, bool sent, Memory.Buffer? message) {
            assert(position >= 1);

            this.id = id;
            this.position = position;
            this.ordering = ordering;
            this.sent = sent;
            this.message = message;

            outbox_id = new SmtpOutboxEmailIdentifier(id, ordering);
        }
    }


    // Used solely for debugging, hence "(no subject)" not marked for translation
    private static string message_subject(RFC822.Message message) {
        return (message.subject != null && !String.is_empty(message.subject.to_string()))
            ? message.subject.to_string() : "(no subject)";
    }


    public override Account account { get { return this._account; } }

    public override FolderProperties properties { get { return _properties; } }

    private SmtpOutboxFolderRoot _path = new SmtpOutboxFolderRoot();
    public override FolderPath path {
        get {
            return _path;
        }
    }

    public override SpecialFolderType special_folder_type {
        get {
            return Geary.SpecialFolderType.OUTBOX;
        }
    }

    private Endpoint smtp_endpoint {
        owned get { return this._account.information.get_smtp_endpoint(); }
    }

    private weak Account _account;
    private ImapDB.Database db;

    private Cancellable? queue_cancellable = null;
    private Nonblocking.Queue<OutboxRow> outbox_queue = new Nonblocking.Queue<OutboxRow>.fifo();
    private Geary.ProgressMonitor sending_monitor;
    private SmtpOutboxFolderProperties _properties = new SmtpOutboxFolderProperties(0, 0);
    private int64 next_ordering = 0;

    private TimeoutManager start_timer;

    /** Fired when an email has successfully been sent. */
    public signal void email_sent(Geary.RFC822.Message rfc822);

    /** Fired if a user-notifiable problem occurs. */
    public signal void report_problem(ProblemReport report);


    // Requires the Database from the get-go because it runs a background task that access it
    // whether open or not
    public SmtpOutboxFolder(ImapDB.Database db, Account account, Geary.ProgressMonitor sending_monitor) {
        base();
        this._account = account;
        this._account.opened.connect(on_account_opened);
        this._account.closed.connect(on_account_closed);
        this.db = db;
        this.sending_monitor = sending_monitor;
        this.start_timer = new TimeoutManager.seconds(
            START_TIMEOUT,
            () => { this.start_postman_async.begin(); }
        );
    }

    /**
     * Starts delivery of messages in the outbox.
     */
    public async void start_postman_async() {
        debug("Starting outbox postman with %u messages queued", this.outbox_queue.size);
        if (this.queue_cancellable != null) {
            debug("Postman already started, not starting another");
            return;
        }

        Cancellable cancellable = this.queue_cancellable = new Cancellable();
        uint send_retry_seconds = MIN_SEND_RETRY_INTERVAL_SEC;

        // Start the send queue.
        while (!cancellable.is_cancelled()) {
            // yield until a message is ready
            OutboxRow? row = null;
            bool row_handled = false;
            try {
                row = yield this.outbox_queue.receive(cancellable);
                row_handled = yield postman_send(row, cancellable);
            } catch (SmtpError err) {
                ProblemType problem = ProblemType.GENERIC_ERROR;
                if (err is SmtpError.AUTHENTICATION_FAILED) {
                    problem = ProblemType.LOGIN_FAILED;
                } else if (err is SmtpError.STARTTLS_FAILED) {
                    problem = ProblemType.CONNECTION_ERROR;
                } else if (err is SmtpError.NOT_CONNECTED) {
                    problem = ProblemType.NETWORK_ERROR;
                } else if (err is SmtpError.PARSE_ERROR ||
                           err is SmtpError.SERVER_ERROR ||
                           err is SmtpError.NOT_SUPPORTED) {
                    problem = ProblemType.SERVER_ERROR;
                }
                notify_report_problem(problem, err);
                cancellable.cancel();
            } catch (IOError err) {
                notify_report_problem(ProblemType.for_ioerror(err), err);
                cancellable.cancel();
            } catch (Error err) {
                notify_report_problem(ProblemType.GENERIC_ERROR, err);
                cancellable.cancel();
            }
<<<<<<< HEAD
            
            // Get SMTP password if we haven't loaded it yet and the account needs credentials.
            // If the account needs a password but it's not set or incorrect in the keyring, we'll
            // prompt below after getting an AUTHENTICATION_FAILED error.
            if (_account.information.smtp.credentials != null &&
                !_account.information.smtp.credentials.is_complete()) {
                try {
                    yield _account.information.get_passwords_async(ServiceFlag.SMTP);
                } catch (Error e) {
                    debug("SMTP password fetch error: %s", e.message);
                }
            }
            
            // Convert row into RFC822 message suitable for sending or framing
            RFC822.Message message;
            try {
                message = new RFC822.Message.from_buffer(row.message);
            } catch (RFC822Error msg_err) {
                // TODO: This needs to be reported to the user
                debug("Outbox postman message error: %s", msg_err.message);
                
                continue;
            }
            
            // Send the message, but only remove from database once sent
            bool should_nap = false;
            bool mail_sent = false;
            try {
                // only try if (a) no TLS issues or (b) user has acknowledged them and says to
                // continue
                if (_account.information.get_smtp_endpoint().is_trusted_or_never_connected) {
                    debug("Outbox postman: Sending \"%s\" (ID:%s)...", message_subject(message),
                        row.outbox_id.to_string());
                    yield send_email_async(message, null);
                    mail_sent = true;
                } else {
                    // user was warned via Geary.Engine signal, need to wait for that to be cleared
                    // befor sending
                    outbox_queue.send(row);
                    should_nap = true;
                }
            } catch (Error send_err) {
                debug("Outbox postman send error, retrying: %s", send_err.message);
                
                should_nap = true;
                
                if (send_err is SmtpError.AUTHENTICATION_FAILED) {
                    bool report = true;
                    
                    // Retry immediately (bug 6387)
                    should_nap = false;
                    
                    // At this point we may already have a password in memory -- but it's incorrect.
                    // Delete the current password, prompt the user for a new one, and try again.
                    try {
                        if (yield _account.information.fetch_passwords_async(ServiceFlag.SMTP, true))
                            report = false;
                    } catch (Error e) {
                        debug("Error prompting for SMTP password: %s", e.message);
                    }
                    
                    if (report)
                        report_problem(Geary.Account.Problem.SEND_EMAIL_LOGIN_FAILED, send_err);
                } else if (send_err is TlsError) {
                    // up to application to be aware of problem via Geary.Engine, but do nap and
                    // try later
                    debug("TLS connection warnings connecting to %s, user must confirm connection to continue",
                        _account.information.get_smtp_endpoint().to_string());
                } else {
                    report_problem(Geary.Account.Problem.EMAIL_DELIVERY_FAILURE, send_err);
                }
            }
            
            if (should_nap) {
                debug("Outbox napping for %u seconds...", send_retry_seconds);
                
                // Take a brief nap before continuing to allow connection problems to resolve.
                yield Geary.Scheduler.sleep_async(send_retry_seconds);
                send_retry_seconds = Geary.Numeric.uint_ceiling(send_retry_seconds * 2, MAX_SEND_RETRY_INTERVAL_SEC);
            }
            
            if (!mail_sent) {
                // don't drop row until it's sent
                outbox_queue.send(row);
                
                continue;
            }
            
            // If we got this far the send was successful, so reset the send retry interval.
            send_retry_seconds = MIN_SEND_RETRY_INTERVAL_SEC;
            
            if (_account.information.allow_save_sent_mail() && _account.information.save_sent_mail) {
                // First mark as sent, so if there's a problem pushing up to Sent Mail,
                // we don't retry sending.
                try {
                    debug("Outbox postman: Marking %s as sent", row.outbox_id.to_string());
                    yield mark_email_as_sent_async(row.outbox_id, null);
                } catch (Error e) {
                    debug("Outbox postman: Unable to mark row as sent: %s", e.message);
=======

            if (row_handled) {
                // send was good, reset nap length
                send_retry_seconds = MIN_SEND_RETRY_INTERVAL_SEC;
            } else {
                // send was bad, try sending again later
                if (row != null) {
                    this.outbox_queue.send(row);
>>>>>>> f290786a
                }

                if (!cancellable.is_cancelled()) {
                    debug("Outbox napping for %u seconds...", send_retry_seconds);
                    // Take a brief nap before continuing to allow
                    // connection problems to resolve.
                    yield Geary.Scheduler.sleep_async(send_retry_seconds);
                    send_retry_seconds = Geary.Numeric.uint_ceiling(
                        send_retry_seconds * 2,
                        MAX_SEND_RETRY_INTERVAL_SEC
                    );
                }
            }
        }

        this.queue_cancellable = null;
        debug("Exiting outbox postman");
    }

    /**
     * Queues a message in the outbox for delivery.
     *
     * This should be used instead of {@link create_email_async},
     * since that requires the Outbox be open according to contract,
     * but enqueuing emails for background delivery can happen at any
     * time, so this is the mechanism to do so.
     */
    public async SmtpOutboxEmailIdentifier enqueue_email_async(Geary.RFC822.Message rfc822,
        Cancellable? cancellable) throws Error {
        debug("Queuing message for sending: %s",
              (rfc822.subject != null) ? rfc822.subject.to_string() : "(no subject)");

        int email_count = 0;
        OutboxRow? row = null;
        yield db.exec_transaction_async(Db.TransactionType.WR, (cx) => {
            int64 ordering = do_get_next_ordering(cx, cancellable);

            // save in database ready for SMTP, but without dot-stuffing
            Db.Statement stmt = cx.prepare(
                "INSERT INTO SmtpOutboxTable (message, ordering) VALUES (?, ?)");
            stmt.bind_string_buffer(0, rfc822.get_network_buffer(false));
            stmt.bind_int64(1, ordering);

            int64 id = stmt.exec_insert(cancellable);

            stmt = cx.prepare("SELECT message FROM SmtpOutboxTable WHERE id=?");
            stmt.bind_rowid(0, id);

            // This has got to work; Db should throw an exception if the INSERT failed
            Db.Result results = stmt.exec(cancellable);
            assert(!results.finished);

            Memory.Buffer message = results.string_buffer_at(0);

            int position = do_get_position_by_ordering(cx, ordering, cancellable);

            row = new OutboxRow(id, position, ordering, false, message);
            email_count = do_get_email_count(cx, cancellable);

            return Db.TransactionOutcome.COMMIT;
        }, cancellable);

        // should have thrown an error if this failed
        assert(row != null);

        // update properties
        _properties.set_total(yield get_email_count_async(cancellable));

        // immediately add to outbox queue for delivery
        outbox_queue.send(row);

        Gee.List<SmtpOutboxEmailIdentifier> list = new Gee.ArrayList<SmtpOutboxEmailIdentifier>();
        list.add(row.outbox_id);

        notify_email_appended(list);
        notify_email_locally_appended(list);
        notify_email_count_changed(email_count, CountChangeReason.APPENDED);

        return row.outbox_id;
    }

    public async void add_to_containing_folders_async(Gee.Collection<Geary.EmailIdentifier> ids,
        Gee.HashMultiMap<Geary.EmailIdentifier, Geary.FolderPath> map, Cancellable? cancellable) throws Error {
        yield db.exec_transaction_async(Db.TransactionType.RO, (cx, cancellable) => {
            foreach (Geary.EmailIdentifier id in ids) {
                SmtpOutboxEmailIdentifier? outbox_id = id as SmtpOutboxEmailIdentifier;
                if (outbox_id == null)
                    continue;

                OutboxRow? row = do_fetch_row_by_ordering(cx, outbox_id.ordering, cancellable);
                if (row == null)
                    continue;

                map.set(id, path);
            }

            return Db.TransactionOutcome.DONE;
        }, cancellable);
    }

    public virtual async Geary.EmailIdentifier? create_email_async(Geary.RFC822.Message rfc822, EmailFlags? flags,
        DateTime? date_received, Geary.EmailIdentifier? id = null, Cancellable? cancellable = null) throws Error {
        check_open();

        return yield enqueue_email_async(rfc822, cancellable);
    }

    public virtual async void remove_email_async(Gee.List<Geary.EmailIdentifier> email_ids,
        Cancellable? cancellable = null) throws Error {
        check_open();

        yield internal_remove_email_async(email_ids, cancellable);
    }

    public override Geary.Folder.OpenState get_open_state() {
        return is_open() ? Geary.Folder.OpenState.LOCAL : Geary.Folder.OpenState.CLOSED;
    }

    public override async Gee.List<Geary.Email>? list_email_by_id_async(
        Geary.EmailIdentifier? _initial_id, int count, Geary.Email.Field required_fields,
        Geary.Folder.ListFlags flags, Cancellable? cancellable = null) throws Error {
        check_open();

        SmtpOutboxEmailIdentifier? initial_id = _initial_id as SmtpOutboxEmailIdentifier;
        if (_initial_id != null && initial_id == null) {
            throw new EngineError.BAD_PARAMETERS("EmailIdentifier %s not for Outbox",
                initial_id.to_string());
        }

        if (count <= 0)
            return null;

        Gee.List<Geary.Email>? list = null;
        yield db.exec_transaction_async(Db.TransactionType.RO, (cx) => {
            string dir = flags.is_newest_to_oldest() ? "DESC" : "ASC";

            Db.Statement stmt;
            if (initial_id != null) {
                stmt = cx.prepare("""
                    SELECT id, ordering, message, sent
                    FROM SmtpOutboxTable
                    WHERE ordering >= ?
                    ORDER BY ordering %s
                    LIMIT ?
                """.printf(dir));
                stmt.bind_int64(0,
                    flags.is_including_id() ? initial_id.ordering : initial_id.ordering + 1);
                stmt.bind_int(1, count);
            } else {
                stmt = cx.prepare("""
                    SELECT id, ordering, message, sent
                    FROM SmtpOutboxTable
                    ORDER BY ordering %s
                    LIMIT ?
                """.printf(dir));
                stmt.bind_int(0, count);
            }

            Db.Result results = stmt.exec(cancellable);
            if (results.finished)
                return Db.TransactionOutcome.DONE;

            list = new Gee.ArrayList<Geary.Email>();
            int position = -1;
            do {
                int64 ordering = results.int64_at(1);
                if (position == -1) {
                    position = do_get_position_by_ordering(cx, ordering, cancellable);
                    assert(position >= 1);
                }

                list.add(row_to_email(new OutboxRow(results.rowid_at(0), position, ordering,
                    results.bool_at(3), results.string_buffer_at(2))));
                position += flags.is_newest_to_oldest() ? -1 : 1;
                assert(position >= 1);
            } while (results.next());

            return Db.TransactionOutcome.DONE;
        }, cancellable);

        return list;
    }

    public override async Gee.List<Geary.Email>? list_email_by_sparse_id_async(
        Gee.Collection<Geary.EmailIdentifier> ids, Geary.Email.Field required_fields,
        Geary.Folder.ListFlags flags, Cancellable? cancellable = null) throws Error {
        check_open();

        Gee.List<Geary.Email> list = new Gee.ArrayList<Geary.Email>();
        yield db.exec_transaction_async(Db.TransactionType.RO, (cx) => {
            foreach (Geary.EmailIdentifier id in ids) {
                SmtpOutboxEmailIdentifier? outbox_id = id as SmtpOutboxEmailIdentifier;
                if (outbox_id == null)
                    throw new EngineError.BAD_PARAMETERS("%s is not outbox EmailIdentifier", id.to_string());

                OutboxRow? row = do_fetch_row_by_ordering(cx, outbox_id.ordering, cancellable);
                if (row == null)
                    continue;

                list.add(row_to_email(row));
            }

            return Db.TransactionOutcome.DONE;
        }, cancellable);

        return (list.size > 0) ? list : null;
    }

    public override async Gee.Map<Geary.EmailIdentifier, Geary.Email.Field>?
        list_local_email_fields_async(Gee.Collection<Geary.EmailIdentifier> ids,
        Cancellable? cancellable = null) throws Error {
        check_open();

        Gee.Map<Geary.EmailIdentifier, Geary.Email.Field> map = new Gee.HashMap<
            Geary.EmailIdentifier, Geary.Email.Field>();
        yield db.exec_transaction_async(Db.TransactionType.RO, (cx) => {
            Db.Statement stmt = cx.prepare(
                "SELECT id FROM SmtpOutboxTable WHERE ordering=?");
            foreach (Geary.EmailIdentifier id in ids) {
                SmtpOutboxEmailIdentifier? outbox_id = id as SmtpOutboxEmailIdentifier;
                if (outbox_id == null)
                    throw new EngineError.BAD_PARAMETERS("%s is not outbox EmailIdentifier", id.to_string());

                stmt.reset(Db.ResetScope.CLEAR_BINDINGS);
                stmt.bind_int64(0, outbox_id.ordering);

                // merely checking for presence, all emails in outbox have same fields
                Db.Result results = stmt.exec(cancellable);
                if (!results.finished)
                    map.set(outbox_id, Geary.Email.Field.ALL);
            }

            return Db.TransactionOutcome.DONE;
        }, cancellable);

        return (map.size > 0) ? map : null;
    }

    public override async Geary.Email fetch_email_async(Geary.EmailIdentifier id,
        Geary.Email.Field required_fields, Geary.Folder.ListFlags flags,
        Cancellable? cancellable = null) throws Error {
        check_open();

        SmtpOutboxEmailIdentifier? outbox_id = id as SmtpOutboxEmailIdentifier;
        if (outbox_id == null)
            throw new EngineError.BAD_PARAMETERS("%s is not outbox EmailIdentifier", id.to_string());

        OutboxRow? row = null;
        yield db.exec_transaction_async(Db.TransactionType.RO, (cx) => {
            row = do_fetch_row_by_ordering(cx, outbox_id.ordering, cancellable);

            return Db.TransactionOutcome.DONE;
        }, cancellable);

        if (row == null)
            throw new EngineError.NOT_FOUND("No message with ID %s in outbox", id.to_string());

        return row_to_email(row);
    }

    // Returns true if row was successfully processed, else false
    private async bool postman_send(OutboxRow row, Cancellable cancellable)
        throws Error {
        AccountInformation account = this.account.information;
        bool mail_sent = !yield is_unsent_async(row.ordering, cancellable);

        // Convert row into RFC822 message suitable for sending or framing
        RFC822.Message message;
        try {
            message = new RFC822.Message.from_buffer(row.message);
        } catch (RFC822Error msg_err) {
            // TODO: This needs to be reported to the user
            debug("Outbox postman message error: %s", msg_err.message);
            return false;
        }

        if (!mail_sent) {
            // Get SMTP password if we haven't loaded it yet and the account needs credentials.
            // If the account needs a password but it's not set or incorrect in the keyring, we'll
            // prompt below after getting an AUTHENTICATION_FAILED error.
            if (account.smtp_credentials != null &&
                !account.smtp_credentials.is_complete()) {
                try {
                    yield account.get_passwords_async(ServiceFlag.SMTP);
                } catch (Error e) {
                    debug("SMTP password fetch error: %s", e.message);
                }
            }

            // only try sending if (a) no TLS issues or (b) user has
            // acknowledged them and says to continue
            if (!this.smtp_endpoint.is_trusted_or_never_connected) {
                return false;
            }

            // We immediately retry auth errors after the prompting
            // the user, but if they get it wrong enough times or
            // cancel we have no choice other than to stop the postman
            uint attempts = 0;
            while (!mail_sent && ++attempts <= Geary.Account.AUTH_ATTEMPTS_MAX) {
                try {
                    debug("Outbox postman: Sending \"%s\" (ID:%s)...",
                          message_subject(message), row.outbox_id.to_string());
                    yield send_email_async(message, cancellable);
                    mail_sent = true;
                } catch (Error send_err) {
                    debug("Outbox postman send error: %s", send_err.message);
                    if (send_err is SmtpError.AUTHENTICATION_FAILED) {
                        if (attempts == Geary.Account.AUTH_ATTEMPTS_MAX) {
                            throw send_err;
                        }

                        // At this point we may already have a
                        // password in memory -- but it's incorrect.
                        // Delete the current password, prompt the
                        // user for a new one, and try again.
                        bool user_confirmed = false;
                        try {
                            user_confirmed = yield account.fetch_passwords_async(
                                ServiceFlag.SMTP, true
                            );
                        } catch (Error e) {
                            debug("Error prompting for SMTP password: %s", e.message);
                        }

                        if (!user_confirmed) {
                            // The user cancelled and hence they don't
                            // want to be prompted again, so bail out.
                            throw send_err;
                        }
                    } else if (send_err is TlsError) {
                        // up to application to be aware of problem
                        // via Geary.Engine, but do nap and try later
                        debug("TLS connection warnings connecting to %s, user must confirm connection to continue",
                              this.smtp_endpoint.to_string());
                        break;
                    } else {
                        // not much else we can do - just bail out
                        throw send_err;
                    }
                }
            }

            // Mark as sent, so if there's a problem pushing up to
            // Sent, we don't retry sending. Don't observe the
            // cancellable here - if it's been sent we want to try to
            // update the sent flag anyway
            if (mail_sent) {
                debug("Outbox postman: Marking %s as sent", row.outbox_id.to_string());
                yield mark_email_as_sent_async(row.outbox_id, null);
            }

            if (!mail_sent || cancellable.is_cancelled()) {
                // try again later
                return false;
            }
        }

        // If we get to this point, the message has either been just
        // sent, or previously sent but not saved. So now try saving
        // if needed.
        if (account.allow_save_sent_mail() &&
            account.save_sent_mail) {
            try {
                debug("Outbox postman: Saving %s to sent mail", row.outbox_id.to_string());
                yield save_sent_mail_async(message, cancellable);
            } catch (Error err) {
                debug("Outbox postman: Error saving sent mail: %s", err.message);
                notify_report_problem(ProblemType.SEND_EMAIL_SAVE_FAILED, err);
                return false;
            }
        }

        // Remove from database ... can't use remove_email_async()
        // because this runs even if the outbox is closed as a
        // Geary.Folder. Again, don't observe the cancellable here -
        // if it's been send and saved we want to try to remove it
        // anyway.
        debug("Outbox postman: Deleting row %s", row.outbox_id.to_string());
        Gee.ArrayList<SmtpOutboxEmailIdentifier> list = new Gee.ArrayList<SmtpOutboxEmailIdentifier>();
        list.add(row.outbox_id);
        yield internal_remove_email_async(list, null);

        return true;
    }

    private void stop_postman() {
        debug("Stopping outbox postman");
        Cancellable? old_cancellable = this.queue_cancellable;
        if (old_cancellable != null) {
            old_cancellable.cancel();
        }
    }

    // Fill the send queue with existing mail (if any)
    private async void fill_outbox_queue() {
        debug("Filling outbox queue");
        try {
            Gee.ArrayList<OutboxRow> list = new Gee.ArrayList<OutboxRow>();
            yield db.exec_transaction_async(Db.TransactionType.RO, (cx, cancellable) => {
                Db.Statement stmt = cx.prepare("""
                    SELECT id, ordering, message
                    FROM SmtpOutboxTable
                    ORDER BY ordering
                """);

                Db.Result results = stmt.exec(cancellable);
                int position = 1;
                while (!results.finished) {
                    list.add(new OutboxRow(results.rowid_at(0), position++, results.int64_at(1),
                        false, results.string_buffer_at(2)));
                    results.next(cancellable);
                }

                return Db.TransactionOutcome.DONE;
            }, null);

            if (list.size > 0) {
                // set properties now (can't do yield in ctor)
                _properties.set_total(list.size);

                debug("Priming outbox postman with %d stored messages", list.size);
                foreach (OutboxRow row in list)
                    outbox_queue.send(row);
            }
        } catch (Error prime_err) {
            warning("Error priming outbox: %s", prime_err.message);
        }
    }

    // Utility for getting an email object back from an outbox row.
    private Geary.Email row_to_email(OutboxRow row) throws Error {
        RFC822.Message message = new RFC822.Message.from_buffer(row.message);

        Geary.Email email = message.get_email(row.outbox_id);
        // TODO: Determine message's total size (header + body) to store in Properties.
        email.set_email_properties(new SmtpOutboxEmailProperties(new DateTime.now_local(), -1));
        Geary.EmailFlags flags = new Geary.EmailFlags();
        if (row.sent)
            flags.add(Geary.EmailFlags.OUTBOX_SENT);
        email.set_flags(flags);

        return email;
    }

    private async bool is_unsent_async(int64 ordering, Cancellable? cancellable) throws Error {
        bool exists = false;
        yield db.exec_transaction_async(Db.TransactionType.RO, (cx) => {
            Db.Statement stmt = cx.prepare(
                "SELECT 1 FROM SmtpOutboxTable WHERE ordering=? AND sent = 0");
            stmt.bind_int64(0, ordering);

            exists = !stmt.exec(cancellable).finished;

            return Db.TransactionOutcome.DONE;
        }, cancellable);

        return exists;
    }

    private async void send_email_async(Geary.RFC822.Message rfc822, Cancellable? cancellable)
        throws Error {
        AccountInformation account = this._account.information;
        Smtp.ClientSession smtp = new Geary.Smtp.ClientSession(this.smtp_endpoint);

        sending_monitor.notify_start();

        Error? smtp_err = null;
        try {
<<<<<<< HEAD
            yield smtp.login_async(_account.information.smtp.credentials, cancellable);
=======
            yield smtp.login_async(account.smtp_credentials, cancellable);
>>>>>>> f290786a
        } catch (Error login_err) {
            debug("SMTP login error: %s", login_err.message);
            smtp_err = login_err;
        }

        if (smtp_err == null) {
            try {
                yield smtp.send_email_async(
                    account.primary_mailbox,
                    rfc822,
                    cancellable
                );
            } catch (Error send_err) {
                debug("SMTP send mail error: %s", send_err.message);
                smtp_err = send_err;
            }
        }

        try {
            // always logout
            yield smtp.logout_async(false, null);
        } catch (Error err) {
            debug("Unable to disconnect from SMTP server %s: %s", smtp.to_string(), err.message);
        }

        sending_monitor.notify_finish();

        if (smtp_err != null)
            throw smtp_err;

        email_sent(rfc822);
    }

    private async void mark_email_as_sent_async(SmtpOutboxEmailIdentifier outbox_id,
        Cancellable? cancellable = null) throws Error {
        yield db.exec_transaction_async(Db.TransactionType.WR, (cx) => {
            do_mark_email_as_sent(cx, outbox_id, cancellable);

            return Db.TransactionOutcome.COMMIT;
        }, cancellable);

        Geary.EmailFlags flags = new Geary.EmailFlags();
        flags.add(Geary.EmailFlags.OUTBOX_SENT);

        Gee.HashMap<Geary.EmailIdentifier, Geary.EmailFlags> changed_map
            = new Gee.HashMap<Geary.EmailIdentifier, Geary.EmailFlags>();
        changed_map.set(outbox_id, flags);
        notify_email_flags_changed(changed_map);
    }

    private async void save_sent_mail_async(Geary.RFC822.Message rfc822, Cancellable? cancellable)
        throws Error {
        Geary.FolderSupport.Create? create = (yield _account.get_required_special_folder_async(
            Geary.SpecialFolderType.SENT, cancellable)) as Geary.FolderSupport.Create;
        if (create == null)
            throw new EngineError.NOT_FOUND("Save sent mail enabled, but no writable sent mail folder");

        bool open = false;
        try {
            yield create.open_async(Geary.Folder.OpenFlags.NONE, cancellable);
            open = true;
            yield create.create_email_async(rfc822, null, null, null, cancellable);
        } finally {
            if (open) {
                try {
                    yield create.close_async();
                } catch (Error e) {
                    debug("Error closing folder %s: %s", create.to_string(), e.message);
                }
            }
        }
    }

    private async int get_email_count_async(Cancellable? cancellable) throws Error {
        int count = 0;
        yield db.exec_transaction_async(Db.TransactionType.RO, (cx) => {
            count = do_get_email_count(cx, cancellable);

            return Db.TransactionOutcome.DONE;
        }, cancellable);

        return count;
    }

    // Like remove_email_async(), but can be called even when the folder isn't open
    private async bool internal_remove_email_async(Gee.List<Geary.EmailIdentifier> email_ids,
        Cancellable? cancellable) throws Error {
        Gee.List<Geary.EmailIdentifier> removed = new Gee.ArrayList<Geary.EmailIdentifier>();
        int final_count = 0;
        yield db.exec_transaction_async(Db.TransactionType.WR, (cx) => {
            foreach (Geary.EmailIdentifier id in email_ids) {
                // ignore anything not belonging to the outbox, but also don't report it as removed
                // either
                SmtpOutboxEmailIdentifier? outbox_id = id as SmtpOutboxEmailIdentifier;
                if (outbox_id == null)
                    continue;

                // Even though we discard the new value here, this check must
                // occur before any insert/delete on the table, to ensure we
                // never reuse an ordering value while Geary is running.
                do_get_next_ordering(cx, cancellable);

                if (do_remove_email(cx, outbox_id, cancellable))
                    removed.add(outbox_id);
            }

            final_count = do_get_email_count(cx, cancellable);

            return Db.TransactionOutcome.COMMIT;
        }, cancellable);

        if (removed.size == 0)
            return false;

        _properties.set_total(final_count);

        notify_email_removed(removed);
        notify_email_count_changed(final_count, CountChangeReason.REMOVED);

        return true;
    }

    //
    // Transaction helper methods
    //

    private int64 do_get_next_ordering(Db.Connection cx, Cancellable? cancellable) throws Error {
        lock (next_ordering) {
            if (next_ordering == 0) {
                Db.Statement stmt = cx.prepare("SELECT COALESCE(MAX(ordering), 0) + 1 FROM SmtpOutboxTable");

                Db.Result result = stmt.exec(cancellable);
                if (!result.finished)
                    next_ordering = result.int64_at(0);

                assert(next_ordering > 0);
            }

            return next_ordering++;
        }
    }

    private int do_get_email_count(Db.Connection cx, Cancellable? cancellable) throws Error {
        Db.Statement stmt = cx.prepare("SELECT COUNT(*) FROM SmtpOutboxTable");

        Db.Result results = stmt.exec(cancellable);

        return (!results.finished) ? results.int_at(0) : 0;
    }

    private int do_get_position_by_ordering(Db.Connection cx, int64 ordering, Cancellable? cancellable)
        throws Error {
        Db.Statement stmt = cx.prepare(
            "SELECT COUNT(*), MAX(ordering) FROM SmtpOutboxTable WHERE ordering <= ? ORDER BY ordering ASC");
        stmt.bind_int64(0, ordering);

        Db.Result results = stmt.exec(cancellable);
        if (results.finished)
            return -1;

        // without the MAX it's possible to overshoot, so the MAX(ordering) *must* match the argument
        if (results.int64_at(1) != ordering)
            return -1;

        return results.int_at(0) + 1;
    }

    private OutboxRow? do_fetch_row_by_ordering(Db.Connection cx, int64 ordering, Cancellable? cancellable)
        throws Error {
        Db.Statement stmt = cx.prepare("""
            SELECT id, message, sent
            FROM SmtpOutboxTable
            WHERE ordering=?
        """);
        stmt.bind_int64(0, ordering);

        Db.Result results = stmt.exec(cancellable);
        if (results.finished)
            return null;

        int position = do_get_position_by_ordering(cx, ordering, cancellable);
        if (position < 1)
            return null;

        return new OutboxRow(results.rowid_at(0), position, ordering, results.bool_at(2),
            results.string_buffer_at(1));
    }

    private void do_mark_email_as_sent(Db.Connection cx, SmtpOutboxEmailIdentifier id, Cancellable? cancellable)
        throws Error {
        Db.Statement stmt = cx.prepare("UPDATE SmtpOutboxTable SET sent = 1 WHERE ordering = ?");
        stmt.bind_int64(0, id.ordering);

        stmt.exec(cancellable);
    }

    private bool do_remove_email(Db.Connection cx, SmtpOutboxEmailIdentifier id, Cancellable? cancellable)
        throws Error {
        Db.Statement stmt = cx.prepare("DELETE FROM SmtpOutboxTable WHERE ordering=?");
        stmt.bind_int64(0, id.ordering);

        return stmt.exec_get_modified(cancellable) > 0;
    }

    private void notify_report_problem(ProblemType problem, Error? err) {
        report_problem(new ServiceProblemReport(problem, this.account.information, Service.SMTP, err));
    }

    private void on_account_opened() {
        this.fill_outbox_queue.begin();
        this.smtp_endpoint.connectivity.notify["is-reachable"].connect(on_reachable_changed);
        this.smtp_endpoint.connectivity.address_error_reported.connect(on_connectivity_error);
        if (this.smtp_endpoint.connectivity.is_reachable.is_certain()) {
            this.start_timer.start();
        } else {
            this.smtp_endpoint.connectivity.check_reachable.begin();
        }
    }

    private void on_account_closed() {
        this.start_timer.reset();
        this.stop_postman();
        this.smtp_endpoint.connectivity.notify["is-reachable"].disconnect(on_reachable_changed);
        this.smtp_endpoint.connectivity.address_error_reported.disconnect(on_connectivity_error);
    }

    private void on_reachable_changed() {
        if (this.smtp_endpoint.connectivity.is_reachable.is_certain()) {
            if (this.queue_cancellable == null) {
                this.start_timer.start();
            }
        } else {
            this.start_timer.reset();
            stop_postman();
        }
    }

    private void on_connectivity_error(Error error) {
        stop_postman();
        notify_report_problem(ProblemType.CONNECTION_ERROR, error);
    }

}<|MERGE_RESOLUTION|>--- conflicted
+++ resolved
@@ -152,107 +152,6 @@
                 notify_report_problem(ProblemType.GENERIC_ERROR, err);
                 cancellable.cancel();
             }
-<<<<<<< HEAD
-            
-            // Get SMTP password if we haven't loaded it yet and the account needs credentials.
-            // If the account needs a password but it's not set or incorrect in the keyring, we'll
-            // prompt below after getting an AUTHENTICATION_FAILED error.
-            if (_account.information.smtp.credentials != null &&
-                !_account.information.smtp.credentials.is_complete()) {
-                try {
-                    yield _account.information.get_passwords_async(ServiceFlag.SMTP);
-                } catch (Error e) {
-                    debug("SMTP password fetch error: %s", e.message);
-                }
-            }
-            
-            // Convert row into RFC822 message suitable for sending or framing
-            RFC822.Message message;
-            try {
-                message = new RFC822.Message.from_buffer(row.message);
-            } catch (RFC822Error msg_err) {
-                // TODO: This needs to be reported to the user
-                debug("Outbox postman message error: %s", msg_err.message);
-                
-                continue;
-            }
-            
-            // Send the message, but only remove from database once sent
-            bool should_nap = false;
-            bool mail_sent = false;
-            try {
-                // only try if (a) no TLS issues or (b) user has acknowledged them and says to
-                // continue
-                if (_account.information.get_smtp_endpoint().is_trusted_or_never_connected) {
-                    debug("Outbox postman: Sending \"%s\" (ID:%s)...", message_subject(message),
-                        row.outbox_id.to_string());
-                    yield send_email_async(message, null);
-                    mail_sent = true;
-                } else {
-                    // user was warned via Geary.Engine signal, need to wait for that to be cleared
-                    // befor sending
-                    outbox_queue.send(row);
-                    should_nap = true;
-                }
-            } catch (Error send_err) {
-                debug("Outbox postman send error, retrying: %s", send_err.message);
-                
-                should_nap = true;
-                
-                if (send_err is SmtpError.AUTHENTICATION_FAILED) {
-                    bool report = true;
-                    
-                    // Retry immediately (bug 6387)
-                    should_nap = false;
-                    
-                    // At this point we may already have a password in memory -- but it's incorrect.
-                    // Delete the current password, prompt the user for a new one, and try again.
-                    try {
-                        if (yield _account.information.fetch_passwords_async(ServiceFlag.SMTP, true))
-                            report = false;
-                    } catch (Error e) {
-                        debug("Error prompting for SMTP password: %s", e.message);
-                    }
-                    
-                    if (report)
-                        report_problem(Geary.Account.Problem.SEND_EMAIL_LOGIN_FAILED, send_err);
-                } else if (send_err is TlsError) {
-                    // up to application to be aware of problem via Geary.Engine, but do nap and
-                    // try later
-                    debug("TLS connection warnings connecting to %s, user must confirm connection to continue",
-                        _account.information.get_smtp_endpoint().to_string());
-                } else {
-                    report_problem(Geary.Account.Problem.EMAIL_DELIVERY_FAILURE, send_err);
-                }
-            }
-            
-            if (should_nap) {
-                debug("Outbox napping for %u seconds...", send_retry_seconds);
-                
-                // Take a brief nap before continuing to allow connection problems to resolve.
-                yield Geary.Scheduler.sleep_async(send_retry_seconds);
-                send_retry_seconds = Geary.Numeric.uint_ceiling(send_retry_seconds * 2, MAX_SEND_RETRY_INTERVAL_SEC);
-            }
-            
-            if (!mail_sent) {
-                // don't drop row until it's sent
-                outbox_queue.send(row);
-                
-                continue;
-            }
-            
-            // If we got this far the send was successful, so reset the send retry interval.
-            send_retry_seconds = MIN_SEND_RETRY_INTERVAL_SEC;
-            
-            if (_account.information.allow_save_sent_mail() && _account.information.save_sent_mail) {
-                // First mark as sent, so if there's a problem pushing up to Sent Mail,
-                // we don't retry sending.
-                try {
-                    debug("Outbox postman: Marking %s as sent", row.outbox_id.to_string());
-                    yield mark_email_as_sent_async(row.outbox_id, null);
-                } catch (Error e) {
-                    debug("Outbox postman: Unable to mark row as sent: %s", e.message);
-=======
 
             if (row_handled) {
                 // send was good, reset nap length
@@ -261,7 +160,6 @@
                 // send was bad, try sending again later
                 if (row != null) {
                     this.outbox_queue.send(row);
->>>>>>> f290786a
                 }
 
                 if (!cancellable.is_cancelled()) {
@@ -542,8 +440,8 @@
             // Get SMTP password if we haven't loaded it yet and the account needs credentials.
             // If the account needs a password but it's not set or incorrect in the keyring, we'll
             // prompt below after getting an AUTHENTICATION_FAILED error.
-            if (account.smtp_credentials != null &&
-                !account.smtp_credentials.is_complete()) {
+            if (account.smtp.credentials != null &&
+                !account.smtp.credentials.is_complete()) {
                 try {
                     yield account.get_passwords_async(ServiceFlag.SMTP);
                 } catch (Error e) {
@@ -731,11 +629,7 @@
 
         Error? smtp_err = null;
         try {
-<<<<<<< HEAD
-            yield smtp.login_async(_account.information.smtp.credentials, cancellable);
-=======
-            yield smtp.login_async(account.smtp_credentials, cancellable);
->>>>>>> f290786a
+            yield smtp.login_async(account.smtp.credentials, cancellable);
         } catch (Error login_err) {
             debug("SMTP login error: %s", login_err.message);
             smtp_err = login_err;
